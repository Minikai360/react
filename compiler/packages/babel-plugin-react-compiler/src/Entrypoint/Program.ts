--- conflicted
+++ resolved
@@ -538,7 +538,6 @@
       externalFunctions.push(enableEmitHookGuards);
     }
 
-<<<<<<< HEAD
     if (pass.opts.environment?.enableChangeDetection != null) {
       const enableChangeDetection = tryParseExternalFunction({
         importSpecifierName:
@@ -560,13 +559,6 @@
         externalFunctions.push(store);
         externalFunctions.push(restore);
       }
-=======
-    if (pass.opts.environment?.enableChangeDetectionForDebugging != null) {
-      const enableChangeDetectionForDebugging = tryParseExternalFunction(
-        pass.opts.environment.enableChangeDetectionForDebugging,
-      );
-      externalFunctions.push(enableChangeDetectionForDebugging);
->>>>>>> b9af819f
     }
   } catch (err) {
     handleError(err, pass, null);
