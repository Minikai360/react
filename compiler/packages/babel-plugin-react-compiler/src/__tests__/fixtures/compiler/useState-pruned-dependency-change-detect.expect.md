--- conflicted
+++ resolved
@@ -23,53 +23,12 @@
   const $ = _c(2);
   const [x] = useState(f(props.x));
   let t0;
-<<<<<<< HEAD
-  if ($[0] === Symbol.for("react.memo_cache_sentinel")) {
-    t0 = props.x;
-    $[0] = t0;
-  } else {
-    t0 = $[0];
-  }
-  let t1;
-  if ($[1] === Symbol.for("react.memo_cache_sentinel")) {
-    t1 = f(t0);
-    $[1] = t1;
-  } else {
-    t1 = $[1];
-  }
-  const t2 = useState(t1);
-  let x;
-  {
-    [x] = t2;
-    let condition = $[2] !== t2;
-    if (!condition) {
-      let old$x = $[3];
-      $structuralCheck(old$x, x, "x", "Component", "cached", "(5:5)");
-      x = old$x;
-    }
-    $[2] = t2;
-    $[3] = x;
-    if (condition) {
-      [x] = t2;
-      $structuralCheck($[3], x, "x", "Component", "recomputed", "(5:5)");
-      x = $[3];
-    }
-  }
-  let t3;
-=======
->>>>>>> ba4cde25
   {
     t0 = <div>{x}</div>;
     let condition = $[0] !== x;
     if (!condition) {
-<<<<<<< HEAD
-      let old$t3 = $[5];
-      $structuralCheck(old$t3, t3, "t3", "Component", "cached", "(6:6)");
-      t3 = old$t3;
-=======
       let old$t0 = $[1];
       $structuralCheck(old$t0, t0, "t0", "Component", "cached", "(6:6)");
->>>>>>> ba4cde25
     }
     $[0] = x;
     $[1] = t0;
