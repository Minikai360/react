/**
 * Copyright (c) Meta Platforms, Inc. and affiliates.
 *
 * This source code is licensed under the MIT license found in the
 * LICENSE file in the root directory of this source tree.
 */

const skipFilter = new Set([
  /**
   * Observable different in logging between Forget and non-Forget
   */
  'early-return-no-declarations-reassignments-dependencies',

  /**
   * Category A:
   * Tests with 0 parameters and 0 refs to external values
   */
  // TODO: fix invalid .set call
  'assignment-variations-complex-lvalue-array',
  // TODO: uses jsx (requires React)
  'sketchy-code-rules-of-hooks',
  // TODO: fix infinite loop
  'ssa-for-trivial-update',
  // TODO: fix infinite loop
  'ssa-while-no-reassign',

  /**
   * Category B:
   * Tests with at least one param and 0 refs to external values
   */
  'bug.useMemo-deps-array-not-cleared',
  'capture_mutate-across-fns',
  'capture-indirect-mutate-alias',
  'capturing-arrow-function-1',
  'capturing-func-mutate-3',
  'capturing-func-mutate-nested',
  'capturing-func-mutate',
  'capturing-function-1',
  'capturing-function-alias-computed-load',
  'capturing-function-decl',
  'capturing-function-skip-computed-path',
  'capturing-function-within-block',
  'capturing-member-expr',
  'capturing-nested-member-call',
  'capturing-nested-member-expr-in-nested-func',
  'capturing-nested-member-expr',
  'capturing-variable-in-nested-block',
  'capturing-variable-in-nested-function',
  'complex-while',
  'component',
  'cond-deps-conditional-member-expr',
  'conditional-break-labeled',
  'conditional-set-state-in-render',
  'constant-computed',
  'constant-propagation-phi',
  'debugger-memoized',
  'debugger',
  'declare-reassign-variable-in-closure',
  'delete-computed-property',
  'delete-property',
  'dependencies-outputs',
  'dependencies',
  'destructure-direct-reassignment',
  'destructuring-array-default',
  'destructuring-array-param-default',
  'destructuring-assignment-array-default',
  'destructuring-assignment',
  'destructuring-object-default',
  'destructuring-object-param-default',
  'destructuring',
  'disable-jsx-memoization',
  'do-while-break',
  'do-while-compound-test',
  'dominator',
  'early-return',
  'escape-analysis-destructured-rest-element',
  'escape-analysis-jsx-child',
  'escape-analysis-logical',
  'escape-analysis-non-escaping-interleaved-allocating-dependency',
  'escape-analysis-non-escaping-interleaved-allocating-nested-dependency',
  'escape-analysis-non-escaping-interleaved-primitive-dependency',
  'escape-analysis-not-conditional-test',
  'escape-analysis-not-if-test',
  'escape-analysis-not-switch-case',
  'escape-analysis-not-switch-test',
  'expression-with-assignment-dynamic',
  'extend-scopes-if',
  'fbt/fbt-params',
  'for-empty-update-with-continue',
  'for-empty-update',
  'for-logical',
  'for-return',
  'function-declaration-simple',
  'function-param-assignment-pattern',
  'globals-Boolean',
  'globals-Number',
  'globals-String',
  'holey-array-pattern-dce-2',
  'holey-array-pattern-dce',
  'holey-array',
  'independently-memoize-object-property',
  'inverted-if-else',
  'inverted-if',
  'jsx-empty-expression',
  'jsx-fragment',
  'jsx-namespaced-name',
  'lambda-mutated-non-reactive-to-reactive',
  'lambda-mutated-ref-non-reactive',
  'logical-expression-object',
  'logical-expression',
  'nested-function-shadowed-identifiers',
  'nonoptional-load-from-optional-memberexpr',
  'object-computed-access-assignment',
  'object-expression-string-literal-key',
  'object-literal-spread-element',
  'object-pattern-params',
  'optional-member-expression-chain',
  'overlapping-scopes-interleaved-by-terminal',
  'overlapping-scopes-interleaved',
  'overlapping-scopes-shadowed',
  'overlapping-scopes-shadowing-within-block',
  'overlapping-scopes-while',
  'overlapping-scopes-within-block',
  'prop-capturing-function-1',
  'reactive-scopes-if',
  'reactive-scopes',
  'reactivity-analysis-interleaved-reactivity',
  'reassign-object-in-context',
  'reassignment-separate-scopes',
  'return-conditional',
  'return-undefined',
  'reverse-postorder',
  'same-variable-as-dep-and-redeclare-maybe-frozen',
  'same-variable-as-dep-and-redeclare',
  'simple-scope',
  'ssa-arrayexpression',
  'ssa-cascading-eliminated-phis',
  'ssa-for-of',
  'ssa-multiple-phis',
  'ssa-nested-loops-no-reassign',
  'ssa-nested-partial-phi',
  'ssa-nested-partial-reassignment',
  'ssa-non-empty-initializer',
  'ssa-objectexpression',
  'ssa-property-alias-if',
  'ssa-reassign',
  'ssa-renaming-ternary-destruction',
  'ssa-renaming-ternary',
  'ssa-renaming-unconditional-ternary',
  'ssa-renaming-via-destructuring',
  'ssa-renaming',
  'ssa-sibling-phis',
  'switch-with-fallthrough',
  'ternary-assignment-expression',
  'ternary-expression',
  'trivial',
  'type-args-test-binary-operator',
  'type-cast-expression.flow',
  'unary-expr',
  'unconditional-break-label',
  'unused-array-middle-element',
  'unused-array-rest-element',
  'unused-conditional',
  'unused-logical',
  'unused-object-element-with-rest',
  'unused-object-element',
  'useMemo-inlining-block-return',
  'useMemo-inverted-if',
  'useMemo-labeled-statement-unconditional-return',
  'useMemo-logical',
  'useMemo-nested-ifs',
  'useMemo-switch-no-fallthrough',
  'useMemo-switch-return',
  'while-break',
  'while-conditional-continue',
  'while-logical',
  'while-property',
  'validate-no-set-state-in-render-uncalled-function-with-mutable-range-is-valid',
  // Category B with multiple entrypoints,
  'conditional-break',

  /**
   * Category C:
   * Tests with at 0 params and at least one ref to external values
   */
  'alias-capture-in-method-receiver',
  'alias-nested-member-path-mutate',
  'concise-arrow-expr',
  'const-propagation-into-function-expression-global',
  'declare-reassign-variable-in-function-declaration',
  'lambda-mutate-shadowed-object',
  'fbt/lambda-with-fbt',
  'recursive-function-expr',
  'ref-current-aliased-no-added-to-dep',
  'ref-current-field-not-added-to-dep',
  'ref-current-not-added-to-dep',
  'ref-current-optional-field-no-added-to-dep',
  'ref-current-write-not-added-to-dep',
  'rewrite-phis-in-lambda-capture-context',
  'sketchy-code-exhaustive-deps',
  'ssa-property-alias-mutate',
  'ssa-property-mutate-2',
  'ssa-property-mutate-alias',
  'ssa-property-mutate',
  'ssa-reassign-in-rval',
  'store-via-call',
  'store-via-new',
  'tagged-template-literal',
  'transitive-alias-fields',
  'type-binary-operator',
  'type-test-field-load-binary-op',
  'type-test-polymorphic',
  'type-test-return-type-inference',
  'use-callback-simple',
  // defines two functions
  'simple-alias',

  /**
   * Category D:
   * Tests with one or more params, with external references.
   */
  'alias-computed-load',
  'allocating-primitive-as-dep',
  'allow-passing-refs-as-props',
  'array-at-closure',
  'array-at-effect',
  'array-at-mutate-after-capture',
  'array-join',
  'array-push-effect',
  'arrow-function-expr-gating-test',
  'assignment-in-nested-if',
  'await-side-effecting-promise',
  'await',
  'builtin-jsx-tag-lowered-between-mutations',
  'call-args-assignment',
  'call-args-destructuring-assignment',
  'call-spread',
  'call-with-independently-memoizable-arg',
  'capture-param-mutate',
  'capturing-fun-alias-captured-mutate-2',
  'capturing-fun-alias-captured-mutate-arr-2',
  'capturing-func-alias-captured-mutate-arr',
  'capturing-func-alias-captured-mutate',
  'capturing-func-alias-computed-mutate',
  'capturing-func-alias-mutate',
  'capturing-func-alias-receiver-computed-mutate',
  'capturing-func-alias-receiver-mutate',
  'capturing-func-simple-alias',
  'capturing-function-capture-ref-before-rename',
  'capturing-function-conditional-capture-mutate',
  'capturing-function-member-expr-arguments',
  'capturing-function-member-expr-call',
  'capturing-function-renamed-ref',
  'capturing-function-runs-inference',
  'capturing-function-shadow-captured',
  'capturing-reference-changes-type',
  'codegen-emit-imports-same-source',
  'codegen-emit-make-read-only',
  'computed-call-spread',
  'computed-load-primitive-as-dependency',
  'computed-store-alias',
  'constant-propagation-into-function-expressions',
  'destructuring-mixed-scope-declarations-and-locals',
  'destructuring-property-inference',
  'do-while-conditional-break',
  'do-while-early-unconditional-break',
  'fbt/fbt-params-complex-param-value',
  'function-expression-captures-value-later-frozen-jsx',
  'function-expression-maybe-mutates-hook-return-value',
  'function-expression-with-store-to-parameter',
  'global-jsx-tag-lowered-between-mutations',
  'hook-inside-logical-expression',
  'immutable-hooks',
  'inadvertent-mutability-readonly-class',
  'inadvertent-mutability-readonly-lambda',
  'infer-computed-delete',
  'infer-property-delete',
  'inner-memo-value-not-promoted-to-outer-scope-dynamic',
  'inner-memo-value-not-promoted-to-outer-scope-static',
  'issue852',
  'jsx-member-expression-tag-grouping',
  'jsx-member-expression',
  'jsx-spread',
  'lambda-capture-returned-alias',
  'method-call-computed',
  'method-call-fn-call',
  'nested-optional-member-expr',
  'nested-scopes-hook-call',
  'new-spread',
  'obj-literal-cached-in-if-else',
  'obj-literal-mutated-after-if-else',
  'obj-mutated-after-if-else-with-alias',
  'obj-mutated-after-if-else',
  'obj-mutated-after-nested-if-else-with-alias',
  'object-properties',
  'optional-call-chained',
  'optional-call-logical',
  'optional-call-simple',
  'optional-call-with-independently-memoizable-arg',
  'optional-call-with-optional-property-load',
  'optional-call',
  'optional-computed-load-static',
  'optional-computed-member-expression',
  'optional-member-expression-call-as-property',
  'optional-member-expression-with-optional-member-expr-as-property',
  'optional-member-expression',
  'optional-method-call',
  'optional-receiver-method-call',
  'optional-receiver-optional-method',
  'primitive-alias-mutate',
  'primitive-as-dep',
  'property-assignment',
  'property-call-spread',
  'reactive-dependencies-non-optional-properties-inside-optional-chain',
  'reactivity-analysis-reactive-via-mutation-of-computed-load',
  'reactivity-analysis-reactive-via-mutation-of-property-load',
  'reassigned-phi-in-returned-function-expression',
  'reassignment-conditional',
  'reassignment',
  'ref-current-aliased-not-added-to-dep-2',
  'ref-current-not-added-to-dep-2',
  'ref-in-effect',
  'regexp-literal',
  'remove-memoization-kitchen-sink',
  'repro-reassign-to-variable-without-mutable-range',
  'repro-scope-missing-mutable-range',
  'repro',
  'simple',
  'ssa-leave-case',
  'ssa-property-alias-alias-mutate-if',
  'ssa-property-alias-mutate-if',
  'ssa-property-alias-mutate-inside-if',
  'ssa-renaming-ternary-destruction-with-mutation',
  'ssa-renaming-ternary-with-mutation',
  'ssa-renaming-unconditional-with-mutation',
  'ssa-renaming-via-destructuring-with-mutation',
  'ssa-renaming-with-mutation',
  'switch-global-propertyload-case-test',
  'switch-non-final-default',
  'switch',
  'tagged-template-in-hook',
  'temporary-accessed-outside-scope',
  'temporary-at-start-of-value-block',
  'temporary-property-load-accessed-outside-scope',
  'timers',
  'todo-function-expression-captures-value-later-frozen',
  'uninitialized-declaration-in-reactive-scope',
  'unknown-hooks-do-not-assert',
  'unused-logical-assigned-to-variable',
  'unused-optional-method-assigned-to-variable',
  'unused-ternary-assigned-to-variable',
  'useEffect-arg-memoized',
  'useEffect-nested-lambdas',
  'useMemo-if-else-multiple-return',
  'useMemo-independently-memoizeable',
  'useMemo-named-function',
  'useMemo-return-empty',
  'useMemo-simple',
  'use-no-forget-module-level',
  'use-no-memo-module-level',
  // defines multiple functions
  'alias-while',
  'babel-existing-react-import',
  'babel-existing-react-kitchensink-import',
  'call',
  'codegen-instrument-forget-gating-test',
  'codegen-instrument-forget-test',
  'conditional-on-mutable',
  'constructor',
  'frozen-after-alias',
  'gating-test-export-default-function',
  'gating-test-export-function-and-default',
  'gating-test-export-function',
  'gating-test',
  'gating-with-hoisted-type-reference.flow',
  'hook-call',
  'hooks-freeze-arguments',
  'hooks-freeze-possibly-mutable-arguments',
  'independent-across-if',
  'independent',
  'interdependent-across-if',
  'interdependent',
  'multi-arrow-expr-export-gating-test',
  'multi-arrow-expr-gating-test',
  'mutable-liverange-loop',
  'sequence-expression',
  'ssa-call-jsx-2',
  'ssa-call-jsx',
  'ssa-newexpression',
  'ssa-shadowing',
  'template-literal',
  'multi-arrow-expr-export-default-gating-test',

  // TODO: we should be able to support these
  'component-declaration-basic.flow',
  'hook-declaration-basic.flow',
  'nested-function-with-param-as-captured-dep',
  'deeply-nested-function-expressions-with-params',
  'readonly-object-method-calls',
  'readonly-object-method-calls-mutable-lambda',
  'preserve-memo-validation/useMemo-with-refs.flow',

  // TODO: we probably want to always skip these
  'rules-of-hooks/rules-of-hooks-0592bd574811',
  'rules-of-hooks/rules-of-hooks-0e2214abc294',
  'rules-of-hooks/rules-of-hooks-1ff6c3fbbc94',
  'rules-of-hooks/rules-of-hooks-23dc7fffde57',
  'rules-of-hooks/rules-of-hooks-2bec02ac982b',
  'rules-of-hooks/rules-of-hooks-2e405c78cb80',
  'rules-of-hooks/rules-of-hooks-33a6e23edac1',
  'rules-of-hooks/rules-of-hooks-347b0dae66f1',
  'rules-of-hooks/rules-of-hooks-485bf041f55f',
  'rules-of-hooks/rules-of-hooks-4f6c78a14bf7',
  'rules-of-hooks/rules-of-hooks-7e52f5eec669',
  'rules-of-hooks/rules-of-hooks-844a496db20b',
  'rules-of-hooks/rules-of-hooks-8f1c2c3f71c9',
  'rules-of-hooks/rules-of-hooks-9a47e97b5d13',
  'rules-of-hooks/rules-of-hooks-9d7879272ff6',
  'rules-of-hooks/rules-of-hooks-c1e8c7f4c191',
  'rules-of-hooks/rules-of-hooks-c5d1f3143c4c',
  'rules-of-hooks/rules-of-hooks-cfdfe5572fc7',
  'rules-of-hooks/rules-of-hooks-df4d750736f3',
  'rules-of-hooks/rules-of-hooks-dfde14171fcd',
  'rules-of-hooks/rules-of-hooks-e5dd6caf4084',
  'rules-of-hooks/rules-of-hooks-e66a744cffbe',
  'rules-of-hooks/rules-of-hooks-eacfcaa6ef89',
  'rules-of-hooks/rules-of-hooks-fe6042f7628b',
  'infer-function-assignment',
  'infer-functions-component-with-jsx',
  'infer-function-forwardRef',
  'infer-function-React-memo',
  'infer-functions-component-with-hook-call',
  'infer-functions-component-with-jsx',
  'infer-functions-hook-with-hook-call',
  'infer-functions-hook-with-jsx',
  'infer-function-expression-component',
  'infer-function-expression-React-memo-gating',
  'infer-skip-components-without-hooks-or-jsx',
  'class-component-with-render-helper',
  'fbt/fbtparam-with-jsx-element-content',
  'fbt/fbtparam-text-must-use-expression-container',
  'fbt/fbtparam-with-jsx-fragment-value',
  'fbt/fbt-preserve-jsxtext',
  'todo.useContext-mutate-context-in-callback',
  'loop-unused-let',
  'reanimated-no-memo-arg',

  'userspace-use-memo-cache',
  'transitive-freeze-function-expressions',

  // nothing to compile/run
  'repro-no-gating-import-without-compiled-functions',

  // TODOs
  'rules-of-hooks/todo.bail.rules-of-hooks-279ac76f53af',
  'rules-of-hooks/todo.bail.rules-of-hooks-28a78701970c',
  'rules-of-hooks/todo.bail.rules-of-hooks-3d692676194b',
  'rules-of-hooks/todo.bail.rules-of-hooks-6949b255e7eb',
  'rules-of-hooks/todo.bail.rules-of-hooks-8503ca76d6f8',
  'rules-of-hooks/todo.bail.rules-of-hooks-e0a5db3ae21e',
  'rules-of-hooks/todo.bail.rules-of-hooks-e9f9bac89f8f',
  'rules-of-hooks/todo.bail.rules-of-hooks-fadd52c1e460',
  'rules-of-hooks/todo.invalid.invalid-rules-of-hooks-0a1dbff27ba0',
  'rules-of-hooks/todo.invalid.invalid-rules-of-hooks-0de1224ce64b',
  'rules-of-hooks/todo.invalid.invalid-rules-of-hooks-191029ac48c8',
  'rules-of-hooks/todo.invalid.invalid-rules-of-hooks-206e2811c87c',
  'rules-of-hooks/todo.invalid.invalid-rules-of-hooks-28a7111f56a7',
  'rules-of-hooks/todo.invalid.invalid-rules-of-hooks-2c51251df67a',
  'rules-of-hooks/todo.invalid.invalid-rules-of-hooks-449a37146a83',
  'rules-of-hooks/todo.invalid.invalid-rules-of-hooks-5a7ac9a6e8fa',
  'rules-of-hooks/todo.invalid.invalid-rules-of-hooks-76a74b4666e9',
  'rules-of-hooks/todo.invalid.invalid-rules-of-hooks-8303403b8e4c',
  'rules-of-hooks/todo.invalid.invalid-rules-of-hooks-99b5c750d1d1',
  'rules-of-hooks/todo.invalid.invalid-rules-of-hooks-9c79feec4b9b',
  'rules-of-hooks/todo.invalid.invalid-rules-of-hooks-a63fd4f9dcc0',
  'rules-of-hooks/todo.invalid.invalid-rules-of-hooks-acb56658fe7e',
  'rules-of-hooks/todo.invalid.invalid-rules-of-hooks-c59788ef5676',
  'rules-of-hooks/todo.invalid.invalid-rules-of-hooks-d842d36db450',
  'rules-of-hooks/todo.invalid.invalid-rules-of-hooks-d952b82c2597',
  'rules-of-hooks/todo.invalid.invalid-rules-of-hooks-ddeca9708b63',
  'rules-of-hooks/todo.invalid.invalid-rules-of-hooks-e675f0a672d8',
  'rules-of-hooks/todo.invalid.invalid-rules-of-hooks-e69ffce323c3',
  'todo.unnecessary-lambda-memoization',
  'rules-of-hooks/rules-of-hooks-93dc5d5e538a',
  'rules-of-hooks/rules-of-hooks-69521d94fa03',

  // bugs
  'fbt/bug-fbt-preserve-whitespace-param',
  'bug-invalid-hoisting-functionexpr',
  'original-reactive-scopes-fork/bug-nonmutating-capture-in-unsplittable-memo-block',
  'original-reactive-scopes-fork/bug-hoisted-declaration-with-scope',
  'bug-codegen-inline-iife',

  // 'react-compiler-runtime' not yet supported
<<<<<<< HEAD
  "flag-enable-emit-hook-guards",
  "fast-refresh-refresh-on-const-changes-dev",
  "useState-pruned-dependency-change-detect",
  "useState-unpruned-dependency",
  "useState-and-other-hook-unpruned-dependency",
  "change-detect-reassign",
  "change-detect",
  "nomemo-and-change-detect",
  "change-detect-wrapper",
=======
  'flag-enable-emit-hook-guards',

  'fast-refresh-refresh-on-const-changes-dev',
  'useState-pruned-dependency-change-detect',
  'useState-unpruned-dependency',
  'useState-and-other-hook-unpruned-dependency',
  'change-detect-reassign',
>>>>>>> b9af819f

  // needs to be executed as a module
  'meta-property',

  'todo.invalid-nested-function-reassign-local-variable-in-effect',
]);

export default skipFilter;<|MERGE_RESOLUTION|>--- conflicted
+++ resolved
@@ -492,25 +492,15 @@
   'bug-codegen-inline-iife',
 
   // 'react-compiler-runtime' not yet supported
-<<<<<<< HEAD
-  "flag-enable-emit-hook-guards",
-  "fast-refresh-refresh-on-const-changes-dev",
-  "useState-pruned-dependency-change-detect",
-  "useState-unpruned-dependency",
-  "useState-and-other-hook-unpruned-dependency",
-  "change-detect-reassign",
-  "change-detect",
-  "nomemo-and-change-detect",
-  "change-detect-wrapper",
-=======
   'flag-enable-emit-hook-guards',
-
   'fast-refresh-refresh-on-const-changes-dev',
   'useState-pruned-dependency-change-detect',
   'useState-unpruned-dependency',
   'useState-and-other-hook-unpruned-dependency',
   'change-detect-reassign',
->>>>>>> b9af819f
+  "change-detect",
+  "nomemo-and-change-detect",
+  "change-detect-wrapper",
 
   // needs to be executed as a module
   'meta-property',
